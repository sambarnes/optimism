{
  "name": "@eth-optimism/contracts-bedrock",
  "version": "0.13.1",
  "description": "Contracts for Optimism Specs",
  "main": "dist/index",
  "types": "dist/index",
  "license": "MIT",
  "files": [
    "dist/**/*.js",
    "dist/**/*.d.ts",
    "dist/types/**/*.ts",
    "artifacts/contracts/**/*.json",
    "deployments/**/*.json",
    "contracts/**/*.sol"
  ],
  "scripts": {
    "bindings": "cd ../../op-bindings && make",
    "build:with-metadata": "FOUNDRY_PROFILE=echidna yarn build:forge",
<<<<<<< HEAD
    "build:differential": "tsc scripts/differential-testing.ts --outDir dist --moduleResolution node --esModuleInterop",
    "build:fuzz": "go build -o test-case-generator test-case-generator/cmd/fuzz.go",
    "build": "npx nx build:ts && npx nx typechain",
    "prebuild:contracts": "yarn ts-node scripts/verify-foundry-install.ts",
    "build:contracts": "yarn build:hardhat",
    "build:forge": "forge build",
    "build:hardhat": "hardhat compile",
=======
    "build:differential": "go build -o ./scripts/differential-testing/differential-testing ./scripts/differential-testing",
    "build:fuzz": "(cd test-case-generator && go build ./cmd/fuzz.go)",
    "prebuild": "yarn ts-node scripts/verify-foundry-install.ts",
    "build": "hardhat compile && yarn autogen:artifacts && yarn build:ts && yarn typechain",
>>>>>>> ca71678a
    "build:ts": "tsc -p tsconfig.build.json",
    "autogen:artifacts": "ts-node scripts/generate-artifacts.ts",
    "autogen:invariant-docs": "ts-node scripts/invariant-doc-gen.ts",
    "deploy": "hardhat deploy",
    "test": "yarn build:differential && yarn build:fuzz && forge test",
    "coverage": "yarn build:differential && yarn build:fuzz && forge coverage",
    "coverage:lcov": "yarn build:differential && yarn build:fuzz && forge coverage --report lcov",
    "gas-snapshot": "yarn build:differential && yarn build:fuzz && forge snapshot --no-match-test 'testDiff|testFuzz|invariant|generateArtifact'",
    "storage-snapshot": "./scripts/storage-snapshot.sh",
    "validate-spacers": "hardhat compile && hardhat validate-spacers",
    "slither": "./scripts/slither.sh",
    "clean": "rm -rf ./dist ./artifacts ./forge-artifacts ./cache ./tsconfig.tsbuildinfo ./tsconfig.build.tsbuildinfo ./src/contract-artifacts.ts ./test-case-generator/fuzz",
    "lint:ts:check": "eslint . --max-warnings=0",
    "lint:forge-tests:check": "ts-node scripts/forge-test-names.ts",
    "lint:contracts:check": "yarn solhint -f table 'contracts/**/*.sol' && yarn prettier --check 'contracts/**/*.sol' && yarn lint:forge-tests:check",
    "lint:check": "yarn lint:contracts:check && yarn lint:ts:check",
    "lint:ts:fix": "eslint --fix .",
    "lint:contracts:fix": "yarn solhint --fix 'contracts/**/*.sol' && yarn prettier --write 'contracts/**/*.sol'",
    "lint:fix": "yarn lint:contracts:fix && yarn lint:ts:fix",
    "lint": "yarn lint:fix && yarn lint:check",
    "typechain": "typechain --target ethers-v5 --out-dir dist/types --glob 'artifacts/!(build-info)/**/+([a-zA-Z0-9_]).json'",
    "echidna:aliasing": "echidna-test --contract EchidnaFuzzAddressAliasing --config ./echidna.yaml .",
    "echidna:burn:gas": "echidna-test --contract EchidnaFuzzBurnGas --config ./echidna.yaml .",
    "echidna:burn:eth": "echidna-test --contract EchidnaFuzzBurnEth --config ./echidna.yaml .",
    "echidna:encoding": "echidna-test --contract EchidnaFuzzEncoding --config ./echidna.yaml .",
    "echidna:portal": "echidna-test --contract EchidnaFuzzOptimismPortal --config ./echidna.yaml .",
    "echidna:hashing": "echidna-test --contract EchidnaFuzzHashing --config ./echidna.yaml .",
    "echidna:metering": "echidna-test --contract EchidnaFuzzResourceMetering --config ./echidna.yaml ."
  },
  "dependencies": {
    "@eth-optimism/core-utils": "^0.12.0",
    "@openzeppelin/contracts": "4.7.3",
    "@openzeppelin/contracts-upgradeable": "4.7.3",
    "ethers": "^5.7.0",
    "hardhat": "^2.9.6"
  },
  "devDependencies": {
    "@eth-optimism/hardhat-deploy-config": "^0.2.5",
    "@ethersproject/abstract-provider": "^5.7.0",
    "@ethersproject/abstract-signer": "^5.7.0",
    "ethereumjs-wallet": "^1.0.2",
    "@defi-wonderland/smock": "^2.0.2",
    "@foundry-rs/hardhat-forge": "^0.1.17",
    "@foundry-rs/easy-foundryup": "^0.1.3",
    "@nomiclabs/hardhat-ethers": "^2.0.0",
    "@nomiclabs/hardhat-waffle": "^2.0.0",
    "@rari-capital/solmate": "https://github.com/rari-capital/solmate.git#8f9b23f8838670afda0fd8983f2c41e8037ae6bc",
    "@typechain/ethers-v5": "^10.1.0",
    "@typescript-eslint/eslint-plugin": "^5.45.1",
    "@typescript-eslint/parser": "^5.45.1",
    "bip39": "^3.0.4",
    "chai": "^4.2.0",
    "command-exists": "1.2.9",
    "dotenv": "^16.0.0",
    "ds-test": "https://github.com/dapphub/ds-test.git#9310e879db8ba3ea6d5c6489a579118fd264a3f5",
    "ethereum-waffle": "^3.0.0",
    "forge-std": "https://github.com/foundry-rs/forge-std.git#46264e9788017fc74f9f58b7efa0bc6e1df6d410",
    "glob": "^7.1.6",
    "hardhat-deploy": "^0.11.4",
    "solhint": "^3.3.7",
    "solhint-plugin-prettier": "^0.0.5",
    "ts-node": "^10.9.1",
    "typechain": "^8.1.0",
    "typescript": "^4.9.3"
  }
}<|MERGE_RESOLUTION|>--- conflicted
+++ resolved
@@ -16,20 +16,13 @@
   "scripts": {
     "bindings": "cd ../../op-bindings && make",
     "build:with-metadata": "FOUNDRY_PROFILE=echidna yarn build:forge",
-<<<<<<< HEAD
-    "build:differential": "tsc scripts/differential-testing.ts --outDir dist --moduleResolution node --esModuleInterop",
-    "build:fuzz": "go build -o test-case-generator test-case-generator/cmd/fuzz.go",
+    "build:differential": "go build -o ./scripts/differential-testing/differential-testing ./scripts/differential-testing",
+    "build:fuzz": "(cd test-case-generator && go build ./cmd/fuzz.go)",
     "build": "npx nx build:ts && npx nx typechain",
     "prebuild:contracts": "yarn ts-node scripts/verify-foundry-install.ts",
     "build:contracts": "yarn build:hardhat",
     "build:forge": "forge build",
     "build:hardhat": "hardhat compile",
-=======
-    "build:differential": "go build -o ./scripts/differential-testing/differential-testing ./scripts/differential-testing",
-    "build:fuzz": "(cd test-case-generator && go build ./cmd/fuzz.go)",
-    "prebuild": "yarn ts-node scripts/verify-foundry-install.ts",
-    "build": "hardhat compile && yarn autogen:artifacts && yarn build:ts && yarn typechain",
->>>>>>> ca71678a
     "build:ts": "tsc -p tsconfig.build.json",
     "autogen:artifacts": "ts-node scripts/generate-artifacts.ts",
     "autogen:invariant-docs": "ts-node scripts/invariant-doc-gen.ts",
